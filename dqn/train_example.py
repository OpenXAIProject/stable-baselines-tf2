--- conflicted
+++ resolved
@@ -16,13 +16,8 @@
     model = DQN(
         env=env,
         policy_class=MlpPolicy,
-<<<<<<< HEAD
         learning_rate=1e-3,
         buffer_size=100000,
-=======
-        learning_rate=5e-4,
-        buffer_size=50000,
->>>>>>> 1481deee
         double_q=False,
         prioritized_replay=True,
         dueling=False,
